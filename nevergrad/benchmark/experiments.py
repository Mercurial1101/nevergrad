--- conflicted
+++ resolved
@@ -13,10 +13,7 @@
 from .xpbase import registry
 # register all frozen experiments
 from . import frozenexperiments  # pylint:disable=unused-import
-<<<<<<< HEAD
 from . import cec2019_experiments  # pylint:disable=unused-import
-=======
->>>>>>> f88c970c
 # pylint: disable=stop-iteration-return, too-many-nested-blocks
 
 
@@ -139,28 +136,6 @@
 
 
 @registry.register
-<<<<<<< HEAD
-def metanoise(seed: Optional[int] = None) -> Iterator[Experiment]:
-    """All optimizers on ill cond problems
-    """
-    seedg = create_seed_generator(seed)
-    optims = sorted(x for x, y in optimization.registry.items()
-                    if ("TBPSA" in x or "ois" in x or "epea" in x) and "iscr" not in x)
-    # , 16000, 32000, 64000, 128000, 512000]:#, 1024000, 2048000, 4096000]:
-    for budget in [15, 31, 62, 125, 250, 500, 1000, 2000, 4000, 8000]:
-        for optim in optims:
-            for d in [1, 2, 3]:
-                for rotation in [True]:
-                    for name in ["sphere"]:
-                        for noise_dissymmetry in [False, True]:
-                            function = ArtificialFunction(name=name, rotation=rotation, block_dimension=d,
-                                                          noise_level=10, noise_dissymmetry=noise_dissymmetry, translation_factor=10.)
-                            yield Experiment(function, optim, budget=budget, seed=next(seedg))
-
-
-@registry.register
-=======
->>>>>>> f88c970c
 def noisy(seed: Optional[int] = None) -> Iterator[Experiment]:
     """All optimizers on ill cond problems
     """
@@ -169,36 +144,12 @@
                     if ("SPSA" in x or "TBPSA" in x or "ois" in x or "epea" in x or "Random" in x))
     for budget in [50000]:
         for optim in optims:
-<<<<<<< HEAD
-          for d in [2, 20, 200]:
-            for rotation in [True]:
-                for name in ["sphere", "rosenbrock"]:
-                    for noise_dissymmetry in [False, True]:
-                        function = ArtificialFunction(name=name, rotation=rotation, block_dimension=d, noise_level=10, noise_dissymmetry=noise_dissymmetry, translation_factor=1.)
-                        yield Experiment(function, optim, budget=budget, seed=next(seedg))
-
-
-@registry.register
-def hdbo4d(seed: Optional[int] = None) -> Iterator[Experiment]:
-    """All optimizers on ill cond problems
-    """
-    seedg = create_seed_generator(seed)
-    for budget in [25, 31, 37, 43, 50, 60]:  # , 4000, 8000, 16000, 32000]:
-        for optim in sorted(x for x, y in optimization.registry.items() if "BO" in x):
-            for rotation in [False]:
-                for d in [20]:
-                    for name in ["sphere", "cigar", "hm", "ellipsoid"]:  # , "hm"]:
-                        for u in [0]:
-                            function = ArtificialFunction(name=name, rotation=rotation, block_dimension=d,
-                                                          useless_variables=d*u, translation_factor=1.)
-=======
             for d in [2, 20, 200]:
                 for rotation in [True]:
                     for name in ["sphere", "rosenbrock"]:
                         for noise_dissymmetry in [False, True]:
                             function = ArtificialFunction(name=name, rotation=rotation, block_dimension=d,
                                                           noise_level=10, noise_dissymmetry=noise_dissymmetry, translation_factor=1.)
->>>>>>> f88c970c
                             yield Experiment(function, optim, budget=budget, seed=next(seedg))
 
 
